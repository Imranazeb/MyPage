
<!DOCTYPE html>
<html lang="en">
  <head>
    <meta charset="UTF-8" />
    <title>Imran A</title>
    <link rel="stylesheet" href="css/styles.css" />
    <link rel="icon" href="images/myicon.ico?v=2" />
    <link rel="preconnect" href="https://fonts.googleapis.com" />
    <link rel="preconnect" href="https://fonts.gstatic.com" crossorigin />
    <link
      href="https://fonts.googleapis.com/css2?family=Source+Code+Pro&display=swap"
      rel="stylesheet"
    />
  </head>

  <body>
    <div>
      <table id="topsection">
        <tr>
          <td>
            <img
              class="profilepic"
              src="images/profilepic.png?v=2"
              alt="profile pic Imran Aurangzeb"
              srcset=""
            />
          </td>
          <td>
            <h1 class="nametitle">Imran A</h1>
          </td>
        </tr>
      </table>
    </div>

    <hr size="3" />

    <div>
      <p>
        I began programming in BASIC on the Commodore 64 at the age of twelve.
        In my fifth decade, following a long hiatus during which I pursued a
        career in medicine, I chose to rekindle this passion. The journey has
        proved immensely rewarding.
      </p>
      <br />
    </div>

    <div class="two-columns">
      <div class="column">
        <h2>Column One</h2>
        <p>
<<<<<<< HEAD
          Solana is currently trading at $205.21. The daily support level is $200.76 and the daily resistance level is $214.40.
=======
          Solana is currently trading at $205.41. The daily support level is $200.76 and the daily resistance level is $217.95.
-------------------------------------------------------------------------
 End analysis at 2025-08-30 03:21:23
>>>>>>> 11c5455a
        </p>
      </div>
      <div class="column">
        <h2>Column Two</h2>
        <p>
          Suspendisse potenti. Nulla facilisi. Donec vitae eros vel sapien
          suscipit porttitor. Phasellus at augue a mi pretium bibendum.
          Suspendisse potenti. Nulla facilisi. Donec vitae eros vel sapien
          suscipit porttitor. Phasellus at augue a mi pretium bibendum.
        </p>
      </div>
    </div>
  </body>
</html>
<|MERGE_RESOLUTION|>--- conflicted
+++ resolved
@@ -1,4 +1,3 @@
-
 <!DOCTYPE html>
 <html lang="en">
   <head>
@@ -49,13 +48,8 @@
       <div class="column">
         <h2>Column One</h2>
         <p>
-<<<<<<< HEAD
-          Solana is currently trading at $205.21. The daily support level is $200.76 and the daily resistance level is $214.40.
-=======
-          Solana is currently trading at $205.41. The daily support level is $200.76 and the daily resistance level is $217.95.
--------------------------------------------------------------------------
- End analysis at 2025-08-30 03:21:23
->>>>>>> 11c5455a
+          Solana is currently trading at $205.21. The daily support level is
+          $200.76 and the daily resistance level is $214.40.
         </p>
       </div>
       <div class="column">
@@ -69,4 +63,4 @@
       </div>
     </div>
   </body>
-</html>
+</html>